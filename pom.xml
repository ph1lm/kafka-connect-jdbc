--- conflicted
+++ resolved
@@ -23,11 +23,7 @@
     <groupId>io.confluent</groupId>
     <artifactId>kafka-connect-jdbc</artifactId>
     <packaging>jar</packaging>
-<<<<<<< HEAD
-    <version>3.2.0</version>
-=======
     <version>3.1.0</version>
->>>>>>> 9f0cbfef
     <name>kafka-connect-jdbc</name>
     <organization>
         <name>Confluent, Inc.</name>
@@ -54,13 +50,8 @@
     </scm>
 
     <properties>
-<<<<<<< HEAD
-        <confluent.version>3.2.0</confluent.version>
-        <kafka.version>0.10.2.0-cp1</kafka.version>
-=======
         <confluent.version>3.1.0</confluent.version>
         <kafka.version>0.10.1.0-cp1</kafka.version>
->>>>>>> 9f0cbfef
         <junit.version>4.12</junit.version>
         <easymock.version>3.0</easymock.version>
         <powermock.version>1.6.2</powermock.version>
@@ -68,11 +59,7 @@
         <commons-io.version>2.4</commons-io.version>
         <mockito.version>1.10.19</mockito.version>
         <slf4j.version>1.7.5</slf4j.version>
-<<<<<<< HEAD
-        <licenses.version>3.2.0</licenses.version>
-=======
         <licenses.version>3.1.0</licenses.version>
->>>>>>> 9f0cbfef
         <project.build.sourceEncoding>UTF-8</project.build.sourceEncoding>
         <confluent.maven.repo>http://packages.confluent.io/maven/</confluent.maven.repo>
     </properties>
